--- conflicted
+++ resolved
@@ -245,16 +245,10 @@
         index_map = {node: index for index, node in enumerate(subsampled_nodes)}
         index_map[-1] = -1
         # Step 2: Replace each number in list p with its index from subsampled_nodes
-<<<<<<< HEAD
         new_p = [index_map[number] for number in new_p]
 
         if len(subsampled_nodes) > 1:
             new_tree = Tree(new_x, new_y, new_z, new_d, new_t, new_p)
             return new_tree
         else:
-            return None
-=======
-        new_p = [index_map[node] for node in new_p]
-        new_tree = Tree(new_x, new_y, new_z, new_d, new_t, new_p)
-        return new_tree
->>>>>>> 28b01919
+            return None