import os

import morphomics
from morphomics.io import io

from morphomics.cells.population.population import Population
from morphomics.protocols.default_parameters import DefaultParams
from morphomics.protocols import cleaner, filter_frame, filter_morpho
from morphomics.protocols import subsampler
from morphomics.protocols import morphometrics
from morphomics.protocols.vectorizer import Vectorizer
from morphomics.protocols.dim_reducer import DimReducer
from morphomics.protocols import plotting
from morphomics.persistent_homology import ph_transformations
from morphomics.persistent_homology import pi_transformations

from morphomics.utils import vectorization_codenames
from sklearn.preprocessing import Normalizer, StandardScaler

import numpy as np
import pandas as pd

from scipy.spatial.distance import cdist
from sklearn.metrics import silhouette_score
from skbio.stats.distance import DistanceMatrix
from skbio.stats.distance import anosim

import wandb


class Pipeline(object):
    
    def __init__(self, parameters, Parameters_ID, morphoframe = {}, metadata = {}) :
        """
        Initializes the Pipeline instance.

        Parameters
        ----------
        parameters (dict): Contains the parameters for each protocol that would be run.
                            example:
                            parameters = {'protocol_1 : { parameter_1_1: x_1_1, ..., parameter_1_n: x_1_n},
                                            ...
                                            'protocol_m : { parameter_m_1: x_m_1, ..., parameter_m_k: x_m_k}
                                        } 
        Parameters_ID (str): A way to characterize the name of all saved files from the same Pipeline instance i.e. prefix.
        morphoframe (dict): Contains the data from cells, each column is a feature and each row is a cell.
        metadata (dict): Contains the tools that the pipeline use, contains the data that are not ordered by row/cell.

        Returns
        -------
        An instance of Pipeline.
        """

        self.parameters = parameters
        self.file_prefix = f"Morphomics.PID_{Parameters_ID}"
        self.morphoframe = morphoframe
        self.metadata = metadata

        self.default_params = DefaultParams()
        
        #print("Unless you have specified the file prefix in the succeeding executables, 
        print("This will be the file prefix: %s"%(self.file_prefix))
        print("")

    ## Private
    def _get_variable(self, variable_filepath, 
                       variable_name, 
                       morphoframe = True):
        """
        Finds the variable that should be processed/used by the protocol

        Parameters
        ----------
        variable_filepath (str): Path to the file that contains the variable of interest.
        variable_name (str): Name of the variable of interest in self.morphoframe.
        morphoframe (bool): Choose between self.morphoframe and self.metadata.
        
        Returns
        -------
        _morphoframe (dict): The variable used by the protocol.
        """ 

        if variable_filepath:
            print("Loading %s file..." %(variable_filepath))
            _morphoframe = io.load_obj(variable_filepath.replace(".pkl", ""))
        elif morphoframe:
            _morphoframe = self.morphoframe[variable_name]  
        else:
            _morphoframe = self.metadata

        return _morphoframe

    def _set_filename(self, protocol_name, save_folderpath, save_filename, default_save_filename, save_data = True):
        """
        Defines the path of the file containing the output of the protocol.

        Parameters
        ----------
        protocol_name (str): The name of the protocol.
        save_folderpath (str): The folder path containing the saved file .
        save_filename (str): Name of the file that will be saved.
        save_data (bool): Data will be saved or not.

        Returns
        -------
        save_filepath (str): The path of the file containing the output of the protocol.
        Also, update save_folderpath and save_filename of the protocol in self.parameters.
        """
        if save_data:
            if save_filename == 0:
                self.parameters[protocol_name]["save_filename"] = default_save_filename
            else:
                self.parameters[protocol_name]["save_filename"] = save_filename
            if save_folderpath == 0:
                self.parameters[protocol_name]["save_folderpath"] = os.getcwd()
            save_filepath = "%s/%s" % (self.parameters[protocol_name]["save_folderpath"], self.file_prefix + '.' + self.parameters[protocol_name]["save_filename"])
        else:
            save_filepath = None

        return save_filepath
    
    def _image_filtering(self, persistence_images, params, save_filepath):

        #if os.path.isfile(params["FilteredPixelIndex_filepath"]):
        if params["FilteredPixelIndex_filepath"]:
            print("Loading indices used for filtering persistence images...")
            _tokeep = io.load_obj(params["FilteredPixelIndex_filepath"].replace(".pkl", ""))
        else:
            std = str(params["pixel_std_cutoff"])
            print("Keeping pixels in persistence image with standard deviation higher than " + std + " ...")
        
        filtered_images, _tokeep = pi_transformations.filter_pi_list(persistence_images, 
                                                                    tokeep = _tokeep, 
                                                                    std_threshold = params["pixel_std_cutoff"])
        self.metadata["pixes_tokeep"] = _tokeep

        if params["save_data"]:
            print("The filtration is saved in %s" %(save_filepath))
            io.save_obj(self.metadata, "%s-FilteredIndex" % (save_filepath))
            io.save_obj(filtered_images, "%s-FilteredMatrix" % (save_filepath))
            
        return filtered_images

    def _set_default_params(self, protocol):
        if protocol not in self.parameters.keys():
            self.parameters[protocol] = {}
        defined_params = self.parameters[protocol]
        self.default_params.check_params(defined_params, protocol)
        self.parameters[protocol] = self.default_params.complete_with_default_params(defined_params, protocol)

    ## Public
    def Input(self):
        """
        Protocol: Build panda DataFrame with cell info, load .swc files in data_location_filepath, 
            transform them into Neuron instances and store them as an element of self.morphoframe.
        
        Parameters:
        -----------
            data_location_filepath (str): Location of the parent folder containing the .swc files arranged hierarchically according to conditions.
            extension (str): .swc file extension, "_corrected.swc" refers to .swc files that were corrected with NeurolandMLConverter.
            conditions (list, str): This must match the hierarchical structure of `data_location_filepath`.
            separated_by (str): Saving chunks of the morphoframe via this condition, this must be an element of `conditions`.
            morphoframe_name (str): This is how the variable in self.morphoframe will be called.
            save_data (bool): Trigger to save output of protocol.
            save_folderpath (str): Location where to save the variable.
            save_filename (str or 0): This will be used as the file name.
        
        Returns
        -------
        Add a dataframe with key morphoframe_name to morphoframe.
        Each row in the dataframe is data from one cell and each column is a feature of the cell.
        """

        self._set_default_params('Input')
        params = self.parameters["Input"]
        
        data_location_filepath = params["data_location_filepath"]
        extension = params["extension"]
        conditions = params["conditions"]
        separated_by = params["separated_by"]

        morphoframe_name = params["morphoframe_name"]
        
        save_data = params["save_data"]
        save_folderpath = params["save_folderpath"]
        save_filename = params["save_filename"]        
        # define output filename
        default_save_filename = "Cell"

        print("Loading the data from %s"%(data_location_filepath))
        
        # Get DataFrame that contains context information (file_path, animal name ...) on each cell.
        info_frame = io.get_info_frame(data_location_filepath,
                                extension = extension,
                                conditions = conditions)
        # Load the data
        if separated_by is not None:
            assert (
                len(conditions) > 1
            ), "`conditions` must have more than one element. Otherwise, remove `separated_by` argument"
            assert separated_by in conditions, "`separated_by` must be in `conditions`"
            
            cond_values = info_frame[separated_by].unique()
            morphoframe = {}

            print("Separating DataFrame into %s..." % separated_by)
            print("There are %d values for the separating condition..." % len(cond_values))
            print(" ")
            for _v in cond_values:
                print("...processing %s" % _v)
                # Get the rows that respect the condition value.
                _sub_info_frame = (info_frame.loc[info_frame[separated_by] == _v]
                                    .copy()
                                    .reset_index(drop=True)
                )
                # Set the columns of swc arrays and Neuron.
                my_population = Population(info_frame = _sub_info_frame,
                                            conditions = conditions,
                                            )
                morphoframe[_v] = my_population.cells
                
                # Save the file 
                if save_data:
                    suffix = "%s-%s" % (separated_by, _v)
                    if save_filename != 0:
                        _save_filename = "%s.%s" % (save_filename, suffix)
                    else:
                        _save_filename = 0
                    _default_save_filename = "%s.%s" % (default_save_filename, suffix)
                    _save_filepath = self._set_filename(protocol_name = "Input", 
                                                            save_folderpath = save_folderpath, 
                                                            save_filename = _save_filename,
                                                            default_save_filename = _default_save_filename, 
                                                            save_data = save_data)
                    print("Saving sub dataset in %s"%(_save_filepath))
                    io.save_obj(morphoframe[_v], _save_filepath)
                    print("The sub dataset is saved in %s" %(_save_filepath))
                    print(" ")
            _morphoframe = pd.concat([morphoframe[_v] for _v in cond_values], ignore_index=True)
                
        else:
            # Set the columns of swc arrays and Neuron.
            my_population = Population(info_frame = info_frame,
                                        conditions = conditions,
                                        )
            _morphoframe = my_population.cells

        main_save_filepath = self._set_filename(protocol_name = "Input", 
                                            save_folderpath = save_folderpath, 
                                            save_filename = save_filename,
                                            default_save_filename = default_save_filename, 
                                            save_data = save_data)
        # Get the rows that failed to load swc array or with empty array.
        _failed_mf = _morphoframe[pd.isna(_morphoframe['cells'])]
        _failed_file_paths = list(_failed_mf['file_path'].values)

        # Get the rows that load correctly.
        _morphoframe = _morphoframe[~pd.isna(_morphoframe['cells'])]
        self.morphoframe[morphoframe_name] = _morphoframe.reset_index(drop=True)

        # save the file 
        if save_data:
            print("Saving morphoframe in %s"%(main_save_filepath))
            io.save_obj(self.morphoframe[morphoframe_name], main_save_filepath)
            print("The morphoframe is saved in %s" %(main_save_filepath))

            # Save name of failed files in .txt
            _save_failed_filepath = "%s-FailedFiles.txt" % (main_save_filepath)
            np.savetxt(_save_failed_filepath, _failed_file_paths, delimiter='\n', fmt="%s")
        
        print("...finished loading morphologies...")
        print(" ")
        nb_fails = len(_failed_file_paths)
        if nb_fails > 0:
            print(f"! Warning: You have {nb_fails} .swc files that did not load. Potentially, empty files. Please check *-FailedFiles")
    
        print("Input done!")
        print("")



    def TMD(self):
        '''
        Protocol: Compute and Add the Topological Morphology Descriptor to morphoframe for each cell in morphoframe.

        Parameters:
        -----------
            morphoframe_filepath (str or 0): If not 0, must contain the filepath to the morphoframe which will then be saved into morphoframe_name.
            filtration_function (str): This is the TMD filtration function, can either be radial_distance, or path_distance.
            exclude_sg_branches (bool): if you want to remove the branches link to the soma that do not have ramifications i.e. simple trunks.
            morphoframe_name (str): This is how the variable in self.morphoframe will be called.
            save_data (bool): Trigger to save output of protocol.
            save_folderpath (str): Location where to save the variable.
            save_filename (str or 0): This will be used as the file name.
        
        Returns
        -------
        Add the TMD (also called barcode or persistence homology) of each cell into morphoframe.
        '''
        self._set_default_params('TMD')
        params = self.parameters["TMD"]

        morphoframe_filepath = params["morphoframe_filepath"]
        morphoframe_name = params["morphoframe_name"]

        filtration_function = params["filtration_function"]
        
        save_data = params["save_data"]
        save_folderpath = params["save_folderpath"]
        save_filename = params["save_filename"]

        use_subsampled = params["use_subsampled"]

        # initialize morphoframe to bootstrap
        _morphoframe = self._get_variable(variable_filepath = morphoframe_filepath,
                                            variable_name = morphoframe_name)
        
        if all(isinstance(item, list) for item in _morphoframe["cells"]):
            is_list = True
        elif all(isinstance(item, morphomics.cells.neuron.Neuron) for item in _morphoframe["cells"]):
            is_list = False
        else:
            raise ValueError("Items in _morphoframe['cells'] must be either all lists or all Neuron instances.")
        
        if is_list:
            _morphoframe = _morphoframe.explode("cells")
            
        cells = _morphoframe.copy()
        my_population = Population(cells_frame = cells)
<<<<<<< HEAD
        
=======
>>>>>>> 28b01919

        print("Computing the TMD on morphoframe %s"%(morphoframe_name))
        my_population.set_barcodes(filtration_function = filtration_function)
        _morphoframe = my_population.cells

        # Merge back
        if is_list:
            _morphoframe = _morphoframe.groupby(_morphoframe.index).agg(list)

        _morphoframe = _morphoframe[~pd.isna(_morphoframe['barcodes'])]

        # define output filename
        default_save_filename = "TMD"
        save_filepath = self._set_filename(protocol_name = "TMD", 
                                              save_folderpath = save_folderpath, 
                                              save_filename = save_filename,
                                              default_save_filename = default_save_filename, 
                                              save_data = save_data)
        
        self.morphoframe[morphoframe_name] = _morphoframe

        # save the file 
        if save_data:
            print("Saving dataset in %s"%(save_filepath))
            io.save_obj(self.morphoframe[morphoframe_name], save_filepath)
            print("The TMD morphoframe is saved in %s" %(save_filepath))

        print("...finished computing barcodes...")
        print("TMD done!")
        print("")



    def Clean_frame(self):
        """
        Protocol: Clean out the morphoframe, to filter out unwanted conditions or generally rename them.
        
        Essential parameters:
            morphoframe_filepath (str or 0): If not 0, must contain the filepath to the morphoframe which will then be saved into morphoframe_name.
            morphoframe_name (str): Key of the morphoframe which will be filtered out.
            combine_conditions (list, (str, list, str)): # enumerate which conditions will be merged
                                    must be an array with three elements 
                                        [a header of the info_frame (is an element of `Input.conditions`),
                                         a list of conditions that will be merged (must be an array), 
                                        the new name of the merged conditions]
            restrict_conditions (list, (str, list, str)): enumerate restrictions
                                        must be an array with three elements:
                                            [a header of the info_frame (is an element of `Input.conditions`),  
                                            list of conditions to either drop or keep (must be an array), 
                                            "drop" or "keep" conditions specified]
            save_data (bool): trigger to save output of protocol
            save_folderpath (str): Location where to save the variable.
            save_filename (str or 0): This will be used as the file name.

        Returns
        -------
        Add a dataframe to morphoframe. The samples are selected or removed based on the value of their conditions.
        And the modified value of conditions is set. 
        """
        self._set_default_params('Clean_frame')
        params = self.parameters["Clean_frame"]

        morphoframe_filepath = params["morphoframe_filepath"]
        morphoframe_name = params["morphoframe_name"]
        
        combine_conditions = params["combine_conditions"]
        restrict_conditions = params["restrict_conditions"]

        save_data = params["save_data"]
        save_folderpath = params["save_folderpath"]
        save_filename = params["save_filename"]

        # define morphoframe to clean
        _morphoframe = self._get_variable(variable_filepath = morphoframe_filepath,
                                            variable_name = morphoframe_name)

        # replace/rename/combine conditions
        for _cond, _before, _after in combine_conditions:
            _morphoframe = cleaner.modify_condition(_morphoframe, _cond, _before, _after)

        # restrict conditions
        for _cond, _restricts, _action in restrict_conditions:
            _morphoframe = cleaner.restrict_conditions(_morphoframe, _cond, _restricts, _action)

        # initialize output filename
        default_save_filename = "Cleaned"
        save_filepath = self._set_filename(protocol_name = "Clean_frame", 
                                              save_folderpath = save_folderpath, 
                                              save_filename = save_filename,
                                              default_save_filename = default_save_filename, 
                                              save_data = save_data)
        
        self.morphoframe[morphoframe_name] = _morphoframe

        # save the file 
        if save_data:
            print("Saving cleaned morphoframe in %s"%(save_filename))
            io.save_obj(self.morphoframe[morphoframe_name], save_filepath)
            print("The cleaned morphoframe is saved in %s" %(save_filepath))

        print("Clean done!")        
        print("")     
     


    def Filter_frame(self):
        """
        Protocol: Filter out morphologies that don't respect some conditions based on their Tree or Barcode.
        
        Essential parameters:
            morphoframe_filepath (str or 0): If not 0, must contain the filepath to the morphoframe which will then be saved into morphoframe_name.
            morphoframe_name (str): Key of the morphoframe which will be filtered out.
            barcode_size_cutoff (int): Remove morphologies if the number of bars is less than the cutoff
            save_data (bool): trigger to save output of protocol
            save_folderpath (str): Location where to save the variable.

        Returns
        -------
        Add a dataframe to morphoframe. The samples are selected or removed based on some metrics.
        """
        self._set_default_params('Filter_frame')
        params = self.parameters["Filter_frame"]

        morphoframe_filepath = params["morphoframe_filepath"]
        morphoframe_name = params["morphoframe_name"]

        barcode_size_cutoff = float(params["barcode_size_cutoff"])

        save_data = params["save_data"]
        save_folderpath = params["save_folderpath"]
        save_filename = params["save_filename"]

        # define morphoframe to filter
        _morphoframe = self._get_variable(variable_filepath = morphoframe_filepath,
                                            variable_name = morphoframe_name)

        # drops morphologies with empty barcodes, potentially artifacts
        _morphoframe = _morphoframe.loc[~_morphoframe['barcodes'].isna()].reset_index(
            drop=True
        )
        
        # barcode size filtering
        filter_frame.remove_small_barcodes(_morphoframe, barcode_size_cutoff)

        # initialize output filename
        default_save_filename = "Filter_frame"
        save_filepath = self._set_filename(protocol_name = "Filter_frame", 
                                              save_folderpath = save_folderpath, 
                                              save_filename = save_filename,
                                              default_save_filename = default_save_filename, 
                                              save_data = save_data)
        
        self.morphoframe[morphoframe_name] = _morphoframe

        # save the file 
        if save_data:
            print("Saving filtered morphoframe in %s"%(save_filename))
            io.save_obj(self.morphoframe[morphoframe_name], save_filepath)
            print("The filtered morphoframe is saved in %s" %(save_filepath))

        print("Filtering done!")        
        print("")  



    def Filter_morpho(self):
        """
        Protocol: Preprocess features like trees or barcodes modifying them based on some conditions.
        
        Essential parameters:
            morphoframe_filepath (str or 0): If not 0, must contain the filepath to the morphoframe which will then be saved into morphoframe_name.
            morphoframe_name (str): Key of the morphoframe which will be filtered out.
            barlength_cutoff (list, (str, float)): Retain bars whose length satisfy a certain cutoff
                                    must be an array with two elements, [">" "<", ">=", "<=", "==", bar length cutoff].           
            save_data (bool): trigger to save output of protocol
            save_folderpath (str): Location where to save the variable.

        Returns
        -------
        Add a dataframe to morphoframe that contains the new morphologies.
        """

        self._set_default_params('Filter_morpho')
        params = self.parameters["Filter_morpho"]

        morphoframe_filepath = params["morphoframe_filepath"]
        morphoframe_name = params["morphoframe_name"]
        
        exclude_sg_branches = params["exclude_sg_branches"]
        barlength_cutoff = params["barlength_cutoff"]

        save_data = params["save_data"]
        save_folderpath = params["save_folderpath"]
        save_filename = params["save_filename"]

        # define morphoframe to preprocess
        _morphoframe = self._get_variable(variable_filepath = morphoframe_filepath,
                                            variable_name = morphoframe_name)
        
        cells = _morphoframe.copy()
        my_population = Population(cells_frame = cells)
        if exclude_sg_branches:
                my_population.exclude_sg_branches()
        _morphoframe = my_population.cells
        _morphoframe = _morphoframe[~pd.isna(_morphoframe['barcodes'])]

        # bar length filtering
        for _operation, barl_cutoff in barlength_cutoff:
            barl_cutoff = float(barl_cutoff)
            print("Removing bars from all barcodes with the following criteria: bar length %s %.2f"%(_operation, barl_cutoff))
            _morphoframe.barcodes = _morphoframe.barcodes.apply(lambda x: ph_transformations.filter_ph(np.array(x), barl_cutoff, method=_operation))
        
        # initialize output filename
        default_save_filename = "Filter_morpho"
        save_filepath = self._set_filename(protocol_name = "Filter_morpho", 
                                              save_folderpath = save_folderpath, 
                                              save_filename = save_filename,
                                              default_save_filename = default_save_filename, 
                                              save_data = save_data)
        
        self.morphoframe[morphoframe_name] = _morphoframe

        # save the file 
        if save_data:
            print("Saving filtered morphoframe in %s"%(save_filename))
            io.save_obj(self.morphoframe[morphoframe_name], save_filepath)
            print("The filtered morphoframe is saved in %s" %(save_filepath))

        print("Filtering done!")        
        print("")     



    def Subsample(self):
        """
        Protocol: subsample/modify a tree or a barcode to reduce its "noise".

        Essential parameters:
            morphoframe_filepath (str or 0): If not 0, must contain the filepath to the morphoframe which will then be saved into morphoframe_name.
            morphoframe_name (str): Key of the morphoframe which will be subsampled out.
            feature_to_subsample (str): A column in morphoframe .i.e the type (either barcodes, or tree) to subsample.
            main_branches (str or None): If you want to force main branches to be kept = 'keep'. 
                                        If you want to remove them, and keep only subbranches = 'remove'.
            k_elements (int or ratio): The number of elements that will be subsampled to generate a subbarcode or subtree.
            n_samples (int): Number of subbarcodes per barcode.
            rand_seed (int): Seed of the random number generator.
            extendedframe_name (str): Where the subsampled morphoframe will be stored.
            save_data (bool): Trigger to save output of protocol.
            save_folderpath (str): Location where to save the data.
            save_filename (str or 0): Name of the file containing the bootstrap frame.

        """
        self._set_default_params('Subsample')
        params = self.parameters["Subsample"]

        morphoframe_filepath = params["morphoframe_filepath"]
        morphoframe_name = params["morphoframe_name"]
        
        extendedframe_name = params["extendedframe_name"]

        feature_to_subsample = params["feature_to_subsample"]
        #could be a ratio of the number of bars
        n_samples = params["n_samples"]

        rand_seed = params["rand_seed"]

        save_data = params["save_data"]
        save_folderpath = params["save_folderpath"]
        save_filename = params["save_filename"]

        # initialize morphoframe to bootstrap
        _morphoframe = self._get_variable(variable_filepath = morphoframe_filepath,
                                            variable_name = morphoframe_name)   
        _morphoframe_copy = _morphoframe.copy()
        features = _morphoframe_copy[feature_to_subsample]
        _morphoframe_copy[feature_to_subsample + "_not_subsampled"] = _morphoframe_copy[feature_to_subsample]
        if feature_to_subsample == "barcodes":
            main_branches = params["main_branches"]
            k_elements = params["k_elements"]
            _morphoframe_copy[feature_to_subsample + "_proba"] = subsampler.set_proba(#feature_to_subsample = feature_to_subsample,
                                                                                        feature_list = features, 
                                                                                        main_branches = main_branches)
            probas = _morphoframe_copy[feature_to_subsample + "_proba"]
            _morphoframe_copy[feature_to_subsample] = subsampler.subsample_w_replacement(#feature_to_subsample = feature_to_subsample,
                                                                                                        feature_list = features,
                                                                                                        probas = probas, 
                                                                                                        k_elements = k_elements, 
                                                                                                        n_samples = n_samples, 
                                                                                                        rand_seed = rand_seed,
                                                                                                        main_branches = main_branches)
        else:
            _type = params['type']
            number = params['nb_sections']
            _morphoframe_copy[feature_to_subsample] = subsampler.subsample_trees(feature_list = features,
                                                                                                type = _type,
                                                                                                number = number,
                                                                                                n_samples = n_samples, 
                                                                                                rand_seed = rand_seed,)


        # initialize output filename
        default_save_filename = "Subsampled"
        save_filepath = self._set_filename(protocol_name = "Subsample", 
                                              save_folderpath = save_folderpath, 
                                              save_filename = save_filename,
                                              default_save_filename = default_save_filename, 
                                              save_data = save_data)
        
        self.morphoframe[morphoframe_name] = _morphoframe_copy

        # save the file 
        if params["save_data"]:
<<<<<<< HEAD
            morphomics.utils.save_obj(self.morphoframe[morphoframe_name], save_filepath)
=======
            io.save_obj(self.morphoframe[morphoframe_name], save_filepath)
            io.save_obj(self.morphoframe[extendedframe_name], save_filepath + '_extended')
>>>>>>> 28b01919
            print("The Subsampled morphoframe is saved in %s" %(save_filepath))

        print("Subsampling done!")
        print("")



    def Bootstrap(self):
        """
        Protocol: Takes the morphoframe and bootstraps the variable specified in  `feature_to_bootstrap` and returns a new morphoframe with the bootstrapped samples
        
        Essential parameters:
            morphoframe_filepath (str or 0): If not 0, must contain the filepath to the morphoframe which will then be saved into morphoframe_name.
            morphoframe_name (str): Key of the morphoframe which will be bootstrapped out.
            feature_to_bootstrap (list, (str, str)): A column in morphoframe and the type (either bars, scalar or array) to bootstrap.
            bootstrap_conditions (list, str): Conditions to bootstrap together. If you want to bootstrap over all the conditions in "morphoframe_name", then leave the "bootstrap_conditions" empty
            rand_seed (int): Seed of the random number generator.
            N_bags (int): Number of bootstrapped/averaged points in one population (i.e. per combination of conditions).
            n_samples (int): Number of sampled points to create a bootstrapped point.
            ratio (float): Only used if n_samples = 0. A number between 0 and 1, defines the number of samples per population with respect to the pop size. 
            bootstrapframe_name (str): Where the bootstrapped morphoframe will be stored.
            save_data (bool): Trigger to save output of protocol.
            save_folderpath (str): Location where to save the data.
            save_filename (str or 0): Name of the file containing the bootstrap frame.

        Returns
        -------
        Add a dataframe containing bootstrapped data to morphoframe. The samples are bootstrapped points of microglia.
        """
        self._set_default_params('Bootstrap')
        params = self.parameters["Bootstrap"]

        morphoframe_filepath = params["morphoframe_filepath"]
        morphoframe_name = params["morphoframe_name"]

        feature_to_bootstrap = params["feature_to_bootstrap"]
        bootstrap_conditions = params["bootstrap_conditions"]

        N_bags = params["N_bags"]
        n_samples = params["n_samples"]
        ratio = params["ratio"]

        rand_seed = params["rand_seed"]

        bootstrapframe_name = params["bootstrapframe_name"]
        save_data = params["save_data"]
        save_folderpath = params["save_folderpath"]
        save_filename = params["save_filename"]
                
        # initialize morphoframe to bootstrap
        _morphoframe = self._get_variable(variable_filepath = morphoframe_filepath,
                                            variable_name = morphoframe_name)   
        _morphoframe_copy = _morphoframe.copy()

        print("Bootstrapping with the following parameters: ")
        print("bootstrap resolution: %s"%("-".join(bootstrap_conditions)))
        if n_samples == 0 :
            print("bag size = n_samples/pop_size: %d"%(int(ratio)))
        else:
            print("bag size: %d"%(int(n_samples)))
        print("number of bootstrap bags: %d"%(int(N_bags)))
        bootstrapped_frame = (
            morphomics.bootstrapping.get_bootstrap_frame(
                _morphoframe_copy,
                feature_to_bootstrap = feature_to_bootstrap,
                bootstrap_conditions = bootstrap_conditions,
                N_bags = N_bags,
                replacement = True,
                n_samples = n_samples,
                ratio = ratio,
                rand_seed = rand_seed,
            )
        )

        # define output filename
        default_save_filename = "Bootstrapped"
        save_filepath = self._set_filename(protocol_name = "Bootstrap", 
                                              save_folderpath = save_folderpath, 
                                              save_filename = save_filename,
                                              default_save_filename = default_save_filename, 
                                              save_data = save_data)
        
        self.morphoframe[bootstrapframe_name] = bootstrapped_frame
        
        if save_filepath is not None:
            io.save_obj(self.morphoframe[bootstrapframe_name], save_filepath)
            print("The bootstraped morphoframe is saved in %s" %(save_filepath))

        print("Bootstrap done!")
        print("")



    def Vectorizations(self):
        """
        Protocol: Takes a morphoframe called morphoframe_name and vectorize the barcodes within the morphoframe.
        Must be a column called barcodes.
        
        Essential parameters:
            morphoframe_filepath (str or 0): If not 0, must contain the filepath to the morphoframe which will then be saved into morphoframe_name.
            morphoframe_name (str): Key of the morphoframe which will be vectotized out.
            vect_method_parameters (dict): Keys are the vectorization methods applied on the TMD and attributes are the parameters of each vetorization method
            save_data (bool): trigger to save output of protocol
            save_folderpath (str): location where to save the data
            save_filename (str or 0): this will be used as the file name

        Returns
        -------
        Add a list of vectors to a morphoframe. A row per sample, the colums are the dimensions of the vector (result of the TMD vectorization).
        """
        self._set_default_params('Vectorizations')
        params = self.parameters["Vectorizations"]

        morphoframe_filepath = params["morphoframe_filepath"]
        morphoframe_name = params["morphoframe_name"]
        vect_method_parameters = params["vect_method_parameters"]
        barcode_column = params["barcode_column"]
        
        save_data = params["save_data"]
        save_folderpath = params["save_folderpath"]
        save_filename = params["save_filename"]
        

        # define morphoframe containing barcodes to compute vectorizations
        _morphoframe = self._get_variable(variable_filepath = morphoframe_filepath,
                                           variable_name = morphoframe_name)
        
        assert (
            barcode_column in _morphoframe.keys()
        ), "Missing `barcodes` column in info_frame..."

        if all(isinstance(item, list) for item in _morphoframe[barcode_column]):
            is_list = True
        elif all(isinstance(item, morphomics.cells.neuron.Neuron) for item in _morphoframe[barcode_column]):
            is_list = False
        else:
            raise ValueError("Items in _morphoframe['cells'] must be either all lists or all Neuron instances.")

        if is_list:
            _morphoframe = _morphoframe.explode(barcode_column)

        _morphoframe_copy = _morphoframe.copy()

        # define the name of the vect method
        vect_methods = vect_method_parameters.keys()
        vect_methods_codenames_list = [vectorization_codenames[vect_method] for vect_method in vect_methods]
        vect_methods_codename = '_'.join(vect_methods_codenames_list)

        if '_' not in vect_methods_codename:
            print("Computes %s." %(vect_methods_codename))
        else:
            print("Computes %s and concatenates the vectors from the same microglia." %(vect_methods_codename))
        
        # initalize an instance of Vectorizer
        vectorizer = Vectorizer(tmd = _morphoframe_copy[barcode_column], 
                                vect_parameters = vect_method_parameters)
        
        self.morphoframe[morphoframe_name] = _morphoframe
        
        # compute vectors
        for i, vect_method in enumerate(vect_methods):
            perform_vect_method = getattr(vectorizer, vect_method)
            output_vector = perform_vect_method()

            self.morphoframe[morphoframe_name][vect_methods_codenames_list[i]] = list(output_vector)


        # Merge back
        if is_list:
            _morphoframe = _morphoframe.groupby(_morphoframe.index).agg({
                    k: "mean" if k in vect_methods_codenames_list else "first" 
                    for k in _morphoframe.columns
        })

        # define output filename
        default_save_filename = "Vectorizations-%s"%(vect_methods_codename)
        save_filepath = self._set_filename(protocol_name = "Vectorizations", 
                                              save_folderpath = save_folderpath, 
                                              save_filename = save_filename,
                                              default_save_filename = default_save_filename, 
                                              save_data = save_data)
        
        
        print("Vectorization done!")

        # save the output vectors
        if save_filepath is not None:
            print("The vectors are saved in %s" %(save_filepath))
            io.save_obj(obj = self.morphoframe[morphoframe_name], filepath = save_filepath)



    def Dim_reductions(self):
        """
        Protocol: Takes the vectors you want in morphoframe and reduces them following the chosen dim reduction techniques
              
        Essential parameters:
            morphoframe_filepath (str or 0): if not 0, must contain the filepath to the morphoframe which will then be saved into morphoframe_name
            morphoframe_name (str): morphoframe key which will be processed out
            dimred_method_parameters (dict): keys are the reducer names applied to the vectors and attributes are the parameters of each reducer
            vectors_to_reduce (str): the name of the vectors to reduce in morphoframe
            filter_pixels (bool): filter persistence image
            FilteredPixelIndex_filepath (float): spread of the Gaussian kernel
            pixel_std_cutoff (str): how to normalize the persistence image, can be "sum" or "max"
            normalize (bool): normalize data before reduction
            standardize (bool): standardize data before reduction
            save_data (bool): trigger to save output of protocol
            save_folderpath (str): location where to save the data
            save_filename (str or 0): This will be used as the file name.

        Returns
        -------
        Add a list of reduced vectors to a morphoframe. A row per sample (example: microglia), the colums are the dimensions of the reduced vectors (result of the dimensionality reduction).
        """
        self._set_default_params('Dim_reductions')
        params = self.parameters["Dim_reductions"]

        morphoframe_filepath = params["morphoframe_filepath"]
        morphoframe_name = params["morphoframe_name"]

        dimred_method_parameters = params["dimred_method_parameters"]
        vectors_to_reduce = params["vectors_to_reduce"]
        filter_pixels = params["filter_pixels"]
        normalize = params['normalize']
        standardize = params['standardize']

        save_data = params["save_data"]
        save_folderpath = params["save_folderpath"]
        save_filename = params["save_filename"]
        save_dimreducer = params["save_dimreducer"]

        # define morphoframe containing vectors to compute dim reduction
        _morphoframe = self._get_variable(variable_filepath = morphoframe_filepath,
                                           variable_name = morphoframe_name)
        _morphoframe_copy = _morphoframe.copy()

        vectorization_list = vectors_to_reduce.split('_')
        _morphoframe_copy[vectors_to_reduce] = _morphoframe_copy.apply(lambda row: np.concatenate([row[col] for col in vectorization_list]), axis=1)

        X = np.vstack(_morphoframe_copy[vectors_to_reduce])
        
        dimred_methods = dimred_method_parameters.keys()
        dimred_method_names = '_'.join(list(dimred_methods))
        # define output filename
        default_save_filename = "DimReductions-%s"%(dimred_method_names)
        save_filepath = self._set_filename(protocol_name = "Dim_reductions", 
                                              save_folderpath = save_folderpath, 
                                              save_filename = save_filename,
                                              default_save_filename = default_save_filename, 
                                              save_data = save_data)
        # if persistence image, pixels can be filtered 
        if filter_pixels:
            filtered_image = self._image_filtering(persistence_images = X,
                                                  params = params, 
                                                  save_filepath = save_filepath)
            X = filtered_image

        # normalize data 
        if normalize:
            print("Normalize the vectors")
            normalizer = Normalizer()
            X = normalizer.fit_transform(X)
            self.metadata['normalizer'] = normalizer

        # standardize data 
        if standardize:
            print("Standardize the vectors")
            standardize = StandardScaler()
            X = standardize.fit_transform(X)
            self.metadata['standardizer'] = standardize


        print("Reduces the vectors with the following techniques %s " %(dimred_method_names))
        # initialize an instance of DimReducer
        dimreducer = DimReducer(tmd_vectors = X,
                                dimred_parameters = dimred_method_parameters)
        
        # dim reduce the vectors
        fit_dimreducers = []
        for dimred_method in dimred_methods:
            perform_dimred_method = getattr(dimreducer, dimred_method)
            fit_dimreducer, reduced_vectors = perform_dimred_method()

            fit_dimreducers.append(fit_dimreducer)
   
            dimreducer.tmd_vectors = reduced_vectors

        self.metadata['fitted_' + dimred_method_names] = fit_dimreducers
        self.morphoframe[morphoframe_name] = _morphoframe
        self.morphoframe[morphoframe_name][dimred_method_names] = list(reduced_vectors)

        # save the reduced vectors
        if save_filepath is not None:
            io.save_obj(obj = self.morphoframe[morphoframe_name], filepath = save_filepath + '_reduced_data')
            print("The reduced vectors are saved in %s" %(save_filepath))
        if save_dimreducer:
            io.save_obj(obj = self.metadata, filepath = save_filepath + '_fitted_dimreducer')
            print("The fitted dimreducers are saved in %s" %(save_filepath))

        print("Reducing done!")
        print("")



    def Palantir(self):
        #     """
        #     Protocol: Takes the UMAP manifold, calculates diffusion maps using Palantir and outputs a force-directed layout of the maps
            
        #     Essential parameters:
        #         X_umap_filepath (str or 0): if not 0, must contain the filepath to the morphoframe which will then be saved into morphoframe_name
        #         n_diffusion_components (int): number of diffusion maps to generate
        #         knn_diffusion (int): number of nearest neighbors that will be used to generate diffusion maps
        #         fdl_random_seed (float): seed of the random number generator for the force-directed layout
        #         save_data (bool): trigger to save output of protocol
        #         save_folder (str): location where to save the data
        #         file_prefix (str or 0): this will be used as the file prefix
        #     """
        #     params = self.parameters["Palantir"]
            
        #     # define output filename
        #     file_prefix = "%s.Palantir"%(self.file_prefix)
        #     save_filename = self._set_filename(protocol_name = "Palantir", 
        #                                           save_folder_path = params["save_folder"], 
        #                                           file_prefix = file_prefix, 
        #                                           save_data = params["save_data"])
                
        #     if params["X_umap_filepath"]:
        #         print("Loading UMAP coordinates...")
        #         self.metadata["X_umap"] = morphomics.utils.load_obj(params["X_umap_filepath"].replace(".pkl", ""))
            
        #     print("Calculating diffusion maps with Palantir...")
        #     self.metadata["palantir_distances"] = morphomics.old_reduction.palantir_diffusion_maps(
        #         self.metadata["X_umap"], 
        #         n_components=params["n_diffusion_components"], 
        #         knn=params["knn_diffusion"],
        #     )

        #     print("Calculating 2D coordinates with force-directed layout")
        #     self.metadata["X_fdl"] = morphomics.old_reduction.force_directed_layout(
        #         self.metadata["palantir_distances"]["kernel"], 
        #         random_seed=params["fdl_random_seed"]
        #     )

        #     print("Palantir done!")
            
        #     if params["save_data"]:
        #         print("The palantir is saved in %s" %(save_filepath))
        #         morphomics.utils.save_obj(self.metadata["palantir_distances"], "%s-PalantirDistances" % (save_filename) )
        #         morphomics.utils.save_obj(self.metadata["X_fdl"], "%s-PalantirFDCoords" % (save_filename) )
        return


            
    def Save_reduced(self):
        """
        Protocol: Takes the reduced manifold coordinates and conditions to create a .csv file which can be uploaded to the morphOMICs dashboard
        
        Parameters:
        -----------
            morphoframe_filepath (str or 0): if not 0, must contain the filepath to the morphoframe which will then be saved into morphoframe_name
            morphoframe_name (str): morphoframe key which will be processed out
            conditions_to_save (list of str): the list of the keys in morphoframe you want to save with reduced vectors
            dimred_method (str): name of the colum containing reduced vectors to save
            coordinate_axisnames(str): general name of the saved columns in csv 
            save_data (bool): trigger to save output of protocol
            save_folderpath (str): location where to save the data
            save_filename (str or 0): this will be used as the file name

        Returns
        -------
        A saved .csv file containing a column for each wanted condition and a column for each dimension of the reduced vectors. 
        A row per sample.
        """
        self._set_default_params('Save_reduced')
        params = self.parameters["Save_reduced"]

        morphoframe_filepath = params["morphoframe_filepath"]
        morphoframe_name = params["morphoframe_name"]

        conditions_to_save = params["conditions_to_save"]
        dimred_method = params["dimred_method"]
        coordinate_axisnames = params["coordinate_axisnames"]

        save_folderpath = params["save_folderpath"]
        save_filename = params["save_filename"]

        print("Preparing .csv file that can be loaded into the morphOMICs dashboard...")

        _morphoframe = self._get_variable(variable_filepath = morphoframe_filepath, 
                                           variable_name = morphoframe_name)
        
        _submorphoframe_copy = _morphoframe[conditions_to_save].copy()
        reduced_vectors = _morphoframe[dimred_method].copy()
        reduced_vectors = np.vstack(reduced_vectors)

        for dims in range(reduced_vectors.shape[1]):
            _submorphoframe_copy["%s_%d"%(coordinate_axisnames, dims+1)] = reduced_vectors[:, dims]
        

        # define output filename
        default_save_filename = "ReductionInfo"
        save_filepath = self._set_filename(protocol_name = "Save_reduced", 
                                              save_folderpath = save_folderpath, 
                                              save_filename = save_filename,
                                              default_save_filename = default_save_filename)
        print(save_filepath)
        save_filepath = "%s.csv" % (save_filepath)

        # ensure the directory exists
        save_directory = os.path.dirname(save_filepath)
        os.makedirs(save_directory, exist_ok = True)
        # save the csv file
        _submorphoframe_copy.to_csv(save_filepath, index = True)

        print("Reduced coordinates splitted and saved!")
        print("")



    def Log_results(self):
        """
        Protocol: Takes the reduced manifold coordinates and conditions to create a .csv file which can be uploaded to the morphOMICs dashboard
        
        Parameters:
        -----------
            morphoframe_filepath (str or 0): if not 0, must contain the filepath to the morphoframe which will then be saved into morphoframe_name
            morphoframe_name (str): morphoframe key which will be processed out
            save_data (bool): trigger to save output of protocol
            save_folderpath (str): location where to save the data
            save_filename (str or 0): this will be used as the file name

        Returns
        -------
        
        """
        self._set_default_params('Log_results')
        params = self.parameters["Log_results"]

        morphoframe_filepath = params["morphoframe_filepath"]
        morphoframe_name = params["morphoframe_name"]

        save_folderpath = params["save_folderpath"]
        save_filename = params["save_filename"]

        checks = params["checks"]

        print("Computing evaluation metrics and logging to W&B...")

        _morphoframe = self._get_variable(variable_filepath = morphoframe_filepath, 
                                           variable_name = morphoframe_name)
        
        artifact = wandb.Artifact("reduced_info", type="reduced_info")
        csv_filepath = self._set_filename(protocol_name = "Save_reduced", 
                                              save_folderpath = self.parameters["Save_reduced"]["save_folderpath"], 
                                              save_filename = self.parameters["Save_reduced"]["save_filename"],
                                              default_save_filename = "ReductionInfo")
        csv_filepath = "%s.csv" % (csv_filepath)
        artifact.add_file(csv_filepath)
        wandb.log_artifact(artifact)


        avg_test_statistic = 0
        for check in checks:
            df = _morphoframe
            filtered_df = df[eval(check["filter"])].copy()
            #X = np.array( filtered_df["pca_umap"].to_list() )
            X = np.array( filtered_df[ self.parameters["Save_reduced"]["dimred_method"] ].to_list() )
            distMat = cdist(X, X, metric='euclidean')
            dm = DistanceMatrix(distMat)

            # Perform ANOSIM
            result = anosim(dm, np.array( filtered_df[check["crit"]] ), permutations=999)

            labels = filtered_df[check["crit"]].values
            sil_score = silhouette_score(X, labels)
            
            result['test statistic']

            avg_test_statistic += result['test statistic']

            wandb.log({check["name"]+"_sil": sil_score})
            wandb.log({check["name"]+"_anosim": result['test statistic']})


        wandb.log({"avg_test_statistic": avg_test_statistic/len(checks)})
            

        print("Logging of results done!")
        print("")



    def Mapping(self):
        """
        Protocol: Takes a pre-calculated UMAP function, maps persistence images into the UMAP manifold and outputs the manifold coordinates
        
        Essential parameters:
            fitted_dimreducer_filepath (str or 0): if not 0, must contain the filepath to the morphoframe which will then be saved into morphoframe_name
            dimred_method (str): the dim reducer fitted and used for dim reduction.
            morphoframe_filepath (str or 0): if not 0, must contain the filepath to the morphoframe which will then be saved into morphoframe_name
            morphoframe_name (str): morphoframe key which will be processed out
            vectors_to_reduce_name (str): name of the vectors in morphoframe that will be reduced 
            filter_pixels (1 or 0): prompt to filter pixels in the persistence images
            FilteredPixelIndex_filepath (str): location of the filtered pixel indices before doing the UMAP of the generated phenotypic spectrum
            pixel_std_cutoff (str): how to normalize the persistence image, can be "sum" or "max"
            normalize (bool): normalize data or not 
            standardize (bool): standardize data or not 

            save_data (bool): trigger to save output of protocol
            save_folderpath (str): location where to save the data
            save_filename (str or 0): this will be used as the file name

        Returns
        -------
        Add a list of reduced vectors to a morphoframe. A row per sample (example: microglia), the colums are the dimensions of the reduced vectors (result of the dimensionality reduction).
        """
        self._set_default_params('Mapping')
        params = self.parameters["Mapping"]

        fitted_dimreducer_filepath = params["fitted_dimreducer_filepath"]
        dimred_method = params["dimred_method"]

        morphoframe_filepath = params["morphoframe_filepath"]
        morphoframe_name = params["morphoframe_name"]
        vectors_to_reduce_name = params["vectors_to_reduce_name"]

        filter_pixels = params["filter_pixels"]
        FilteredPixelIndex_filepath = params["FilteredPixelIndex_filepath"]
        
        normalize = params['normalize']
        standardize = params['standardize']

        save_data = params["save_data"]
        save_folderpath = params["save_folderpath"]
        save_filename = params["save_filename"]

        # define morphoframe that contains the fitted reducer
        print("Loading fitted dim reduction function...")    
        _metadata = self._get_variable(variable_filepath = fitted_dimreducer_filepath,
                                            variable_name = None,
                                            morphoframe = False)
        f_dimreducers = _metadata[dimred_method]

        print("Loading persistence vectors to reduce file...")
        _morphoframe = self._get_variable(variable_filepath = morphoframe_filepath,
                                            variable_name = morphoframe_name)
        
        vectors_to_reduce = _morphoframe[vectors_to_reduce_name].copy()
        vectors_to_reduce = np.vstack(vectors_to_reduce)
       
        # define output filename
        default_save_filename = "Mapping"
        save_filepath = self._set_filename(protocol_name = "Mapping", 
                                              save_folderpath = save_folderpath, 
                                              save_filename = save_filename,
                                              default_save_filename = default_save_filename, 
                                              save_data = save_data)     

        if filter_pixels and os.path.isfile(FilteredPixelIndex_filepath):
            self._image_filtering(persistence_images = vectors_to_reduce,
                                    params = params, 
                                    save_filename = save_filepath)
        if normalize:
            print("Normalize the vectors")
            normalizer = Normalizer()
            vectors_to_reduce = normalizer.fit_transform(vectors_to_reduce)
        if standardize:
            print("Standardize the vectors")
            standardizer = StandardScaler()
            vectors_to_reduce = standardizer.fit_transform(vectors_to_reduce)

        print("Mapping vectors into the reduced space...")
        for f_dimreducer in f_dimreducers:
            reduced_vectors = f_dimreducer.transform(vectors_to_reduce)
            vectors_to_reduce = reduced_vectors.copy()

        self.morphoframe[morphoframe_name] = _morphoframe
        self.morphoframe[morphoframe_name][dimred_method + '_transformed'] = list(reduced_vectors)

        if save_data:
            print("The reduced vectors are saved in %s" %(save_filepath))

            io.save_obj(obj = self.morphoframe[morphoframe_name],
                                      filepath = "%s-reduceCoords%dD" % (save_filepath, reduced_vectors.shape[1]) )
        
        print("Mapping done!")
        print("")

       
        
    def Sholl_curves(self):
        """
        Protocol: Takes .swc files, reads them and calculates Sholl curves at given radial intervals
        
        Essential parameters:
            morphoframe_name (str): morphoframe which contains Filenames of morphologies for Sholl analysis
            Empty_indicator (str): column name in morphoframe which will be the indicator for empty morphologies
            swc_types (str or 0): if not 0, must be a comma-separated string of numbers corresponding to swc TypeID to be considered, e.g. "2,3,4,5"
            Sholl_radius (float): radial difference between the concentric spheres
            Sholl_colname (str): key to the metadata where the Sholl curves will be stored
            save_data (bool): trigger to save output of protocol
            save_folder (str): location where to save the data
            file_prefix (str or 0): this will be used as the file prefix
        """
        params = self.parameters["Sholl_curves"]
            
        # define output filename
        file_prefix = "%s.Sholl"%(self.file_prefix)
        save_filename = self._set_filename(protocol_name = "Sholl_curves", 
                                              save_folder_path = params["save_folder"], 
                                              file_prefix = file_prefix, 
                                              save_data = params["save_data"])   
            
        sholl_plots = []
        
        assert params["morphoframe_name"] in self.morphoframe.keys(), "There is no `morphoframe_name`. Check this or make sure that you ran either `Input` or `Load_data` first."
        assert "Filenames" in self.morphoframe[params["morphoframe_name"]].columns, "There is no Filename column in the `morphoframe`. Make sure that you ran either `Input` or `Load_data` properly."
        assert params["Empty_indicator"] in self.morphoframe[params["morphoframe_name"]].columns, "There is no column with the assigned `Empty_indicator` in the `morphoframe`. Check the morphoframe structre."
        
        files = self.morphoframe[params["morphoframe_name"]].Filenames
        empty_morphologies = self.morphoframe[params["morphoframe_name"]][params["Empty_indicator"]].isna()

        print("Calculating Sholl curves with radius %.2f"%(float(params["Sholl_radius"])))
        
        for _idx, (filename, empty) in enumerate(zip(files, empty_morphologies)):
            if _idx%10==0: 
                print("Sholl curve calculation is now at %s"%(filename.split("/")[-1]))
            
            if not empty:
                s = morphomics.morphometrics_old.calculate_sholl_curves(filename, params["Sholl_radius"], _type=params["swc_types"])
            else:
                s = []
            sholl_plots.append(s)
            
        sholl_curves = pd.DataFrame(sholl_plots, columns=["Sholl_curves"])
        sholl_curves["Files"] = files
        self.metadata[params["Sholl_colname"]] = sholl_curves[["Files", "Sholl_curves"]]
        
        print("Sholl done!")
        print("")

        if params["save_data"]:
            #print("The Sholl curves are saved in %s" (save_filepath))
            io.save_obj(self.metadata, "%s" % (save_filename) )

            
            
    def Morphometrics(self):
        """
        Protocol: Takes .swc files, reads them and calculates classical morphometric quantities
        
        Essential parameters:
            morphoframe_name (str): morphoframe which contains Filenames of morphologies for Sholl analysis
            Empty_indicator (str): column name in morphoframe which will be the indicator for empty morphologies
            temp_folder (str): location where to store .swc files that contain spaces in their filename
            Lmeasure_functions (list, (str, str)) or None: list containing morphometric quantities of interests, 
            must be (Lmeasure function, "TotalSum", "Maximum", "Minimum", "Average")
            Morphometric_colname (str): key to the metadata where the morphometrics will be stored
            save_data (bool): trigger to save output of protocol
            save_folder (str): location where to save the data
            file_prefix (str or 0): this will be used as the file prefix
        """
        self._set_default_params('Morphometrics')
        params = self.parameters["Morphometrics"]

        morphoframe_filepath = params["morphoframe_filepath"]
        morphoframe_name = params["morphoframe_name"]

        Lmeasure_functions = params["Lmeasure_functions"]
        concatenate = params["concatenate"]
        histogram = params["histogram"]
        bins = params["bins"]
        tmp_folder = params["tmp_folder"]
        # define output filename
        save_data = params["save_data"]
        save_folderpath = params["save_folderpath"]
        save_filename = params["save_filename"]

        _morphoframe = self._get_variable(variable_filepath = morphoframe_filepath,
                                           variable_name = morphoframe_name)
        _morphoframe_copy = _morphoframe.copy()
        assert "file_path" in _morphoframe_copy.columns, "There is no Filename column in the `morphoframe`. Make sure that you ran either `Input` or `Load_data` properly."
        
        print("Calculating classical morphometric quantities...")
        filenames = _morphoframe_copy["file_path"]
        if histogram:
            morphometric_quantities, Lm_functions, morphometric_bins = morphometrics.compute_lmeasures(filenames, 
                                                                                         Lmeasure_functions, 
                                                                                         histogram, 
                                                                                         bins, 
                                                                                         tmp_folder)
            columns=[
                    "%s_hist" % (f) for f in Lm_functions
                ]
            self.metadata["Lmeasure"] = columns
            for i, col in enumerate(columns):
                _morphoframe_copy[col] = list(morphometric_quantities[:, i+bins : (i+1)*bins])
                _morphoframe_copy[col + '_bins'] = list(morphometric_bins[:, i*bins : (i+1)*bins])

        else:
            morphometric_quantities, Lm_functions, Lm_quantities = morphometrics.compute_lmeasures(filenames, 
                                                                                        Lmeasure_functions, 
                                                                                        histogram, 
                                                                                        tmp_folder=tmp_folder)
            columns=[
                        "%s_%s" % (f, q) for f, q in zip(Lm_functions, Lm_quantities)
                    ]
            self.metadata["Lmeasure"] = columns
            if not concatenate:
                for i, col in enumerate(columns):
                    _morphoframe_copy[col] = morphometric_quantities[:, i]
            else:
                _morphoframe_copy['morphometrics'] = list(morphometric_quantities)

        # define output filename
        default_save_filename = "Morphometrics"
        save_filepath = self._set_filename(protocol_name = "Morphometrics", 
                                              save_folderpath = save_folderpath, 
                                              save_filename = save_filename,
                                              default_save_filename = default_save_filename, 
                                              save_data = save_data)
        
        self.morphoframe[morphoframe_name] = _morphoframe_copy

        # save the file 
        if save_data:
            print("Saving dataset in %s"%(save_filepath))
            io.save_obj(self.metadata["Lmeasure"], save_filepath + '_Lmeasure')
            io.save_obj(self.morphoframe[morphoframe_name], save_filepath)
            print("The TMD morphoframe is saved in %s" %(save_filepath))
        
        print("Morphometrics done!")
        print("")
             


    def Plotting(self):
        """
        Protocol: Generates a 3D interactive plot from a morphoframe, or from the ReductionInfo files, or from coordinate and morphoinfo files
        
        Essential parameters:
            morphoframe_filepath (str or 0): if not 0, must contain the filepath to the morphoframe which will then be saved into morphoframe_name
            morphoframe_name (str): 
            conditions (list (str)): Conditions that will be concatenated to represent labels in the plot.
            reduced_vectors_name (str): The name of the column in morphoframe that contains the vectors (dim 2/3) you want to plot.
            axis_labels (list (str)): The name of the axis you want to plot.
            title (str): The title of the plot.
            colors (dict or list): The dictionnary or the list for the colors for different lables. If empty list, the colors are choosen by default.
            size (float): Size of the markers.
            amount (float [0,1]): If using different shades of the same color, this is a factor for the shades.
            save_data (bool): Trigger to save output of protocol.
            save_folderpath (str): Location where to save the data.
            save_filename (str): This will be used as the file name.
        """
        self._set_default_params('Plotting')
        params = self.parameters["Plotting"]

        morphoframe_filepath = params["morphoframe_filepath"]
        morphoframe_name = params["morphoframe_name"]
        
        conditions = params['conditions']
        reduced_vectors_name = params["reduced_vectors_name"]
        axis_labels = params['axis_labels']
        title = params['title']
        colors = params['colors']
        circle_color = params['circle_colors']
        size = params['size']
        amount = params['amount']
        show = params['show']

        save_data = params["save_data"]
        save_folderpath = params["save_folderpath"]
        save_filename = params["save_filename"] 

        # define morphoframe that contains the data points to plot
        print("Loading fitted dim reduced data...")   

        if type(morphoframe_filepath) is str and "csv" in morphoframe_filepath:
                _morphoframe = pd.read_csv(morphoframe_filepath, index_col = 0)
        else:
            _morphoframe = self._get_variable(variable_filepath = morphoframe_filepath,
                                                variable_name = morphoframe_name)
            # one column per coordinate
            _morphoframe = _morphoframe.copy()
            reduced_vectors = _morphoframe[reduced_vectors_name].copy()
            reduced_vectors = np.vstack(reduced_vectors)
            nb_dims = reduced_vectors.shape[1]
            for dims in range(nb_dims):
                _morphoframe[axis_labels[dims]]  = reduced_vectors[:, dims]

        if nb_dims >= 3:
            fig3d = plotting.plot_3d_scatter(morphoframe = _morphoframe,
                                    axis_labels = axis_labels,
                                    conditions = conditions,
                                    colors = colors,
                                    circle_color = circle_color,
                                    amount= amount,
                                    size = size,
                                    title = title,
                                    show = show)
            self.metadata['fig3d'] = fig3d

        if nb_dims >= 2:
            fig2d = plotting.plot_2d_scatter(morphoframe = _morphoframe,
                                    axis_labels = axis_labels,
                                    conditions = conditions,
                                    colors = colors,
                                    circle_color = circle_color,
                                    amount= amount,
                                    size = size,
                                    title = title,
                                    show = show)
            self.metadata['fig2d'] = fig2d
        
        # define output filename
        default_save_filename = "Plotting"
        save_filepath = self._set_filename(protocol_name = "Plotting", 
                                              save_folderpath = save_folderpath, 
                                              save_filename = save_filename,
                                              default_save_filename = default_save_filename)

        if save_data:
            # Ensure the directory exists
            os.makedirs(os.path.dirname(save_filepath), exist_ok=True)
            # Save the plot as an HTML file
            if nb_dims >= 3:
                fig3d.write_html(save_filepath + '3d.html')

            #fig3d.write_image(save_filepath + '3d.pdf', format = 'pdf')
            #fig2d.write_html(save_filepath + '2d.html')
            if nb_dims >= 2:
                fig2d.write_image(save_filepath + '2d.pdf', format = 'pdf')
            
            #save_obj(obj = self.metadata, filepath = save_filepath + '_figures')
            print(f"Plot saved as {save_filepath}")
        print("Plotting done!")
        print("")



    def Save_parameters(self):
        """
        Protocol: Save the wanted parameters in a .pkl for reproducibility.

        Parameters:
        -----------
            parameters_to_save (dict of lists): The names of the parameters for wish you want to store the values.
                                        Should be of the form: {protocol_name_1 : [param_name_1_1, ..., param_name_N_M]
                                                                ...
                                                                protocol_name_N : [param_name_N_1, ..., param_name_N_K]
                                                                }
            save_folderpath (str): The path to the folder where the file containing parameters will be saved.
            save_filename (str): Name of the saved .pkl file.

        Returns:
        --------
            The .pkl file containg a dict of the parameters and their values.
        """
        # Save a dictionary containing the name of the processed data and the parameters of the main steps for reproducibility
        defined_params = self.parameters['Save_parameters']
        params = self.default_params.complete_with_default_params(defined_params, "Save_parameters")
        self.parameters["Save_parameters"] = params

        parameters_to_save = params['parameters_to_save']
        stored_parameters = {}
        for protocol_name in parameters_to_save.keys():
            stored_parameters[protocol_name] = {}
            for param_name in parameters_to_save[protocol_name]:
                stored_parameters[protocol_name][param_name] = self.parameters[protocol_name][param_name]

        save_folderpath = params["save_folderpath"]
        save_filename = params["save_filename"]

        default_save_filename = "Experiment_Parameters"
        save_filepath = self._set_filename(protocol_name = "Save_parameters", 
                                              save_folderpath = save_folderpath, 
                                              save_filename = save_filename,
                                              default_save_filename = default_save_filename)
        
        self.metadata['exp_param'] = stored_parameters
        io.save_obj(obj = stored_parameters,
                                    filepath = save_filepath) 
        print("The experiment parameters are saved in %s" %(save_filepath))
        print("")



    def Clear_morphoframe(self):
        """
        Protocol: Clears morphoframe
        """
        print("Clearing morphoframe...")
        self.morphoframe = {}<|MERGE_RESOLUTION|>--- conflicted
+++ resolved
@@ -327,10 +327,6 @@
             
         cells = _morphoframe.copy()
         my_population = Population(cells_frame = cells)
-<<<<<<< HEAD
-        
-=======
->>>>>>> 28b01919
 
         print("Computing the TMD on morphoframe %s"%(morphoframe_name))
         my_population.set_barcodes(filtration_function = filtration_function)
@@ -643,12 +639,7 @@
 
         # save the file 
         if params["save_data"]:
-<<<<<<< HEAD
             morphomics.utils.save_obj(self.morphoframe[morphoframe_name], save_filepath)
-=======
-            io.save_obj(self.morphoframe[morphoframe_name], save_filepath)
-            io.save_obj(self.morphoframe[extendedframe_name], save_filepath + '_extended')
->>>>>>> 28b01919
             print("The Subsampled morphoframe is saved in %s" %(save_filepath))
 
         print("Subsampling done!")
